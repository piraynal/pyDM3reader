#!/usr/bin/python
"""Python module for parsing GATAN DM3 files"""

################################################################################
## Python script for parsing GATAN DM3 (DigitalMicrograph) files
## --
## based on the DM3_Reader plug-in (v 1.3.4) for ImageJ
## by Greg Jefferis <jefferis@stanford.edu>
## http://rsb.info.nih.gov/ij/plugins/DM3_Reader.html
## --
## Python adaptation: Pierre-Ivan Raynal <raynal@univ-tours.fr>
## http://microscopies.med.univ-tours.fr/
################################################################################

from __future__ import print_function

import sys
import os
import struct

from PIL import Image

import numpy

__all__ = ["DM3", "VERSION", "SUPPORTED_DATA_TYPES"]

<<<<<<< HEAD
VERSION = '1.1'
=======
VERSION = '1.2'
>>>>>>> 7c3577e3

debugLevel = 0   # 0=none, 1-3=basic, 4-5=simple, 6-10 verbose

## check for Python version
PY3 = (sys.version_info[0] == 3)

## - adjust for Python3
if PY3:
    # unicode() deprecated in Python 3
    unicode_str = str
else:
    unicode_str = unicode

### utility fuctions ###

### binary data reading functions ###

def readLong(f):
    """Read 4 bytes as integer in file f"""
    read_bytes = f.read(4)
    return struct.unpack('>l', read_bytes)[0]

def readShort(f):
    """Read 2 bytes as integer in file f"""
    read_bytes = f.read(2)
    return struct.unpack('>h', read_bytes)[0]

def readByte(f):
    """Read 1 byte as integer in file f"""
    read_bytes = f.read(1)
    return struct.unpack('>b', read_bytes)[0]

def readBool(f):
    """Read 1 byte as boolean in file f"""
    read_val = readByte(f)
    return (read_val!=0)

def readChar(f):
    """Read 1 byte as char in file f"""
    read_bytes = f.read(1)
    return struct.unpack('c', read_bytes)[0]

def readString(f, len_=1):
    """Read len_ bytes as a string in file f"""
    read_bytes = f.read(len_)
    str_fmt = '>'+str(len_)+'s'
    return struct.unpack( str_fmt, read_bytes )[0]

def readLEShort(f):
    """Read 2 bytes as *little endian* integer in file f"""
    read_bytes = f.read(2)
    return struct.unpack('<h', read_bytes)[0]

def readLELong(f):
    """Read 4 bytes as *little endian* integer in file f"""
    read_bytes = f.read(4)
    return struct.unpack('<l', read_bytes)[0]

def readLEUShort(f):
    """Read 2 bytes as *little endian* unsigned integer in file f"""
    read_bytes = f.read(2)
    return struct.unpack('<H', read_bytes)[0]

def readLEULong(f):
    """Read 4 bytes as *little endian* unsigned integer in file f"""
    read_bytes = f.read(4)
    return struct.unpack('<L', read_bytes)[0]

def readLEFloat(f):
    """Read 4 bytes as *little endian* float in file f"""
    read_bytes = f.read(4)
    return struct.unpack('<f', read_bytes)[0]

def readLEDouble(f):
    """Read 8 bytes as *little endian* double in file f"""
    read_bytes = f.read(8)
    return struct.unpack('<d', read_bytes)[0]


## constants for encoded data types ##
SHORT = 2
LONG = 3
USHORT = 4
ULONG = 5
FLOAT = 6
DOUBLE = 7
BOOLEAN = 8
CHAR = 9
OCTET = 10
STRUCT = 15
STRING = 18
ARRAY = 20

# - association data type <--> reading function
readFunc = {
    SHORT: readLEShort,
    LONG: readLELong,
    USHORT: readLEUShort,
    ULONG: readLEULong,
    FLOAT: readLEFloat,
    DOUBLE: readLEDouble,
    BOOLEAN: readBool,
    CHAR: readChar,
    OCTET: readChar,    # difference with char???
}

## list of image DataTypes ##
dataTypes = {
    0:  'NULL_DATA',
    1:  'SIGNED_INT16_DATA',
    2:  'REAL4_DATA',
    3:  'COMPLEX8_DATA',
    4:  'OBSELETE_DATA',
    5:  'PACKED_DATA',
    6:  'UNSIGNED_INT8_DATA',
    7:  'SIGNED_INT32_DATA',
    8:  'RGB_DATA',
    9:  'SIGNED_INT8_DATA',
    10: 'UNSIGNED_INT16_DATA',
    11: 'UNSIGNED_INT32_DATA',
    12: 'REAL8_DATA',
    13: 'COMPLEX16_DATA',
    14: 'BINARY_DATA',
    15: 'RGB_UINT8_0_DATA',
    16: 'RGB_UINT8_1_DATA',
    17: 'RGB_UINT16_DATA',
    18: 'RGB_FLOAT32_DATA',
    19: 'RGB_FLOAT64_DATA',
    20: 'RGBA_UINT8_0_DATA',
    21: 'RGBA_UINT8_1_DATA',
    22: 'RGBA_UINT8_2_DATA',
    23: 'RGBA_UINT8_3_DATA',
    24: 'RGBA_UINT16_DATA',
    25: 'RGBA_FLOAT32_DATA',
    26: 'RGBA_FLOAT64_DATA',
    27: 'POINT2_SINT16_0_DATA',
    28: 'POINT2_SINT16_1_DATA',
    29: 'POINT2_SINT32_0_DATA',
    30: 'POINT2_FLOAT32_0_DATA',
    31: 'RECT_SINT16_1_DATA',
    32: 'RECT_SINT32_1_DATA',
    33: 'RECT_FLOAT32_1_DATA',
    34: 'RECT_FLOAT32_0_DATA',
    35: 'SIGNED_INT64_DATA',
    36: 'UNSIGNED_INT64_DATA',
    37: 'LAST_DATA',
    }

## supported Data Types
dT_supported = [1, 2, 6, 7, 9, 10, 11, 14]
SUPPORTED_DATA_TYPES = {i: dataTypes[i] for i in dT_supported}

## other constants ##
IMGLIST = "root.ImageList."
OBJLIST = "root.DocumentObjectList."
MAXDEPTH = 64

DEFAULTCHARSET = 'utf-8'
## END constants ##


class DM3(object):
    """DM3 object. """

    ## utility functions
    def _makeGroupString(self):
        tString = str(self._curGroupAtLevelX[0])
        for i in range( 1, self._curGroupLevel+1 ):
            tString += '.{}'.format(self._curGroupAtLevelX[i])
        return tString

    def _makeGroupNameString(self):
        tString = self._curGroupNameAtLevelX[0]
        for i in range( 1, self._curGroupLevel+1 ):
            tString += '.' + str( self._curGroupNameAtLevelX[i] )
        return tString

    def _readTagGroup(self):
        # go down a level
        self._curGroupLevel += 1
        # increment group counter
        self._curGroupAtLevelX[self._curGroupLevel] += 1
        # set number of current tag to -1
        # --- readTagEntry() pre-increments => first gets 0
        self._curTagAtLevelX[self._curGroupLevel] = -1
        if ( debugLevel > 5):
            print("rTG: Current Group Level:", self._curGroupLevel)
        # is the group sorted?
        sorted_ = readByte(self._f)
        isSorted = (sorted_ == 1)
        # is the group open?
        opened = readByte(self._f)
        isOpen = (opened == 1)
        # number of Tags
        nTags = readLong(self._f)
        if ( debugLevel > 5):
            print("rTG: Iterating over the", nTags, "tag entries in this group")
        # read Tags
        for i in range( nTags ):
            self._readTagEntry()
        # go back up one level as reading group is finished
        self._curGroupLevel += -1
        return 1

    def _readTagEntry(self):
        # is data or a new group?
        data = readByte(self._f)
        isData = (data == 21)
        self._curTagAtLevelX[self._curGroupLevel] += 1
        # get tag label if exists
        lenTagLabel = readShort(self._f)
        if ( lenTagLabel != 0 ):
            tagLabel = readString(self._f, lenTagLabel).decode('latin-1')
        else:
            tagLabel = str( self._curTagAtLevelX[self._curGroupLevel] )
        if ( debugLevel > 5):
            print("{}|{}:".format(self._curGroupLevel, self._makeGroupString()),
                  end=' ')
            print("Tag label = "+tagLabel)
        elif ( debugLevel > 1 ):
            print(str(self._curGroupLevel)+": Tag label = "+tagLabel)
        if isData:
            # give it a name
            self._curTagName = self._makeGroupNameString()+"."+tagLabel
            # read it
            self._readTagType()
        else:
            # it is a tag group
            self._curGroupNameAtLevelX[self._curGroupLevel+1] = tagLabel
            self._readTagGroup()  # increments curGroupLevel
        return 1

    def _readTagType(self):
        delim = readString(self._f, 4).decode('latin-1')
        if ( delim != '%%%%' ):
            raise Exception(hex( self._f.tell() )
                            + ": Tag Type delimiter not %%%%")
        nInTag = readLong(self._f)
        self._readAnyData()
        return 1

    def _encodedTypeSize(self, eT):
        # returns the size in bytes of the data type
        if eT == 0:
            width = 0
        elif eT in (BOOLEAN, CHAR, OCTET):
            width = 1
        elif eT in (SHORT, USHORT):
            width = 2
        elif eT in (LONG, ULONG, FLOAT):
            width = 4
        elif eT == DOUBLE:
            width = 8
        else:
            # returns -1 for unrecognised types
            width = -1
        return width

    def _readAnyData(self):
        ## higher level function dispatching to handling data types
        ## to other functions
        # - get Type category (short, long, array...)
        encodedType = readLong(self._f)
        # - calc size of encodedType
        etSize = self._encodedTypeSize(encodedType)
        if ( debugLevel > 5):
            print("rAnD, " + hex( self._f.tell() ) + ":", end=' ')
            print("Tag Type = " + str(encodedType) + ",", end=' ')
            print("Tag Size = " + str(etSize))
        if ( etSize > 0 ):
            self._storeTag( self._curTagName,
                            self._readNativeData(encodedType, etSize) )
        elif ( encodedType == STRING ):
            stringSize = readLong(self._f)
            self._readStringData(stringSize)
        elif ( encodedType == STRUCT ):
            # does not store tags yet
            structTypes = self._readStructTypes()
            self._readStructData(structTypes)
        elif ( encodedType == ARRAY ):
            # does not store tags yet
            # indicates size of skipped data blocks
            arrayTypes = self._readArrayTypes()
            self._readArrayData(arrayTypes)
        else:
            raise Exception("rAnD, " + hex(self._f.tell())
                            + ": Can't understand encoded type")
        return 1

    def _readNativeData(self, encodedType, etSize):
        # reads ordinary data types
        if encodedType in readFunc:
            val = readFunc[encodedType](self._f)
        else:
            raise Exception("rND, " + hex(self._f.tell())
                            + ": Unknown data type " + str(encodedType))
        if ( debugLevel > 3 ):
            print("rND, " + hex(self._f.tell()) + ": " + str(val))
        elif ( debugLevel > 1 ):
            print(val)
        return val

    def _readStringData(self, stringSize):
        # reads string data
        if ( stringSize <= 0 ):
            rString = ""
        else:
            if ( debugLevel > 3 ):
                print("rSD @ " + str(self._f.tell()) + "/" + hex(self._f.tell()) +" :", end=' ')
            rString = readString(self._f, stringSize)
            # /!\ UTF-16 unicode string => convert to Python unicode str
            rString = rString.decode('utf-16-le')
            if ( debugLevel > 3 ):
                print(rString + "   <"  + repr( rString ) + ">")
        if ( debugLevel > 1 ):
            print("StringVal:", rString)
        self._storeTag( self._curTagName, rString )
        return rString

    def _readArrayTypes(self):
        # determines the data types in an array data type
        arrayType = readLong(self._f)
        itemTypes = []
        if ( arrayType == STRUCT ):
            itemTypes = self._readStructTypes()
        elif ( arrayType == ARRAY ):
            itemTypes = self._readArrayTypes()
        else:
            itemTypes.append( arrayType )
        return itemTypes

    def _readArrayData(self, arrayTypes):
        # reads array data

        arraySize = readLong(self._f)

        if ( debugLevel > 3 ):
            print("rArD, " + hex( self._f.tell() ) + ":", end=' ')
            print("Reading array of size = " + str(arraySize))

        itemSize = 0
        encodedType = 0

        for i in range( len(arrayTypes) ):
            encodedType = int( arrayTypes[i] )
            etSize = self._encodedTypeSize(encodedType)
            itemSize += etSize
            if ( debugLevel > 5 ):
                print("rArD: Tag Type = " + str(encodedType) + ",", end=' ')
                print("Tag Size = " + str(etSize))
            ##! readNativeData( encodedType, etSize ) !##

        if ( debugLevel > 5 ):
            print("rArD: Array Item Size = " + str(itemSize))

        bufSize = arraySize * itemSize

        if ( (not self._curTagName.endswith("ImageData.Data"))
                and  ( len(arrayTypes) == 1 )
                and  ( encodedType == USHORT )
                and  ( arraySize < 256 ) ):
            # treat as string
            val = self._readStringData( bufSize )
        else:
            # treat as binary data
            # - store data size and offset as tags
            self._storeTag( self._curTagName + ".Size", bufSize )
            self._storeTag( self._curTagName + ".Offset", self._f.tell() )
            # - skip data w/o reading
            self._f.seek( self._f.tell() + bufSize )

        return 1

    def _readStructTypes(self):
        # analyses data types in a struct

        if ( debugLevel > 3 ):
            print("Reading Struct Types at Pos = " + hex(self._f.tell()))

        structNameLength = readLong(self._f)
        nFields = readLong(self._f)

        if ( debugLevel > 5 ):
            print("nFields = ", nFields)

        if ( nFields > 100 ):
            raise Exception(hex(self._f.tell())+": Too many fields")

        fieldTypes = []
        nameLength = 0
        for i in range( nFields ):
            nameLength = readLong(self._f)
            if ( debugLevel > 9 ):
                print("{}th nameLength = {}".format(i, nameLength))
            fieldType = readLong(self._f)
            fieldTypes.append( fieldType )

        return fieldTypes

    def _readStructData(self, structTypes):
        # reads struct data based on type info in structType
        for i in range( len(structTypes) ):
            encodedType = structTypes[i]
            etSize = self._encodedTypeSize(encodedType)

            if ( debugLevel > 5 ):
                print("Tag Type = " + str(encodedType) + ",", end=' ')
                print("Tag Size = " + str(etSize))

            # get data
            self._readNativeData(encodedType, etSize)

        return 1

    def _storeTag(self, tagName, tagValue):
        # store Tags as list and dict
        # NB: all tag values (and names) stored as unicode objects;
        #     => can then be easily converted to any encoding
        if ( debugLevel == 1 ):
            print(" - storing Tag:")
            print("  -- name:  ", tagName)
            print("  -- value: ", tagValue, type(tagValue))
        # - convert tag value to unicode if not already unicode object
        self._storedTags.append( tagName + " = " + unicode_str(tagValue) )
        self._tagDict[tagName] = unicode_str(tagValue)

    ### END utility functions ###

    def __init__(self, filename, debug=0):
        """DM3 object: parses DM3 file."""

        ## initialize variables ##
        self._debug = debug
        self._outputcharset = DEFAULTCHARSET
        self._filename = filename
        self._chosenImage = 1
        # - track currently read group
        self._curGroupLevel = -1
        self._curGroupAtLevelX = [ 0 for x in range(MAXDEPTH) ]
        self._curGroupNameAtLevelX = [ '' for x in range(MAXDEPTH) ]
        # - track current tag
        self._curTagAtLevelX = [ '' for x in range(MAXDEPTH) ]
        self._curTagName = ''
        # - open file for reading
        self._f = open( self._filename, 'rb' )
        # - create Tags repositories
        self._storedTags = []
        self._tagDict = {}

        isDM3 = True
        ## read header (first 3 4-byte int)
        # get version
        fileVersion = readLong(self._f)
        if ( fileVersion != 3 ):
            isDM3 = False
        # get indicated file size
        fileSize = readLong(self._f)
        # get byte-ordering
        lE = readLong(self._f)
        littleEndian = (lE == 1)
        if not littleEndian:
            isDM3 = False
        # check file header, raise Exception if not DM3
        if not isDM3:
            raise Exception("%s does not appear to be a DM3 file."
                            % os.path.split(self._filename)[1])
        elif self._debug > 0:
            print("%s appears to be a DM3 file" % (self._filename))

        if ( debugLevel > 5 or self._debug > 1):
            print("Header info.:")
            print("- file version:", fileVersion)
            print("- lE:", lE)
            print("- file size:", fileSize, "bytes")

        # set name of root group (contains all data)...
        self._curGroupNameAtLevelX[0] = "root"
        # ... then read it
        self._readTagGroup()
        if self._debug > 0:
            print("-- %s Tags read --" % len(self._storedTags))

        # fetch image characteristics
        tag_root = 'root.ImageList.1'
        self._data_type = int( self.tags["%s.ImageData.DataType" % tag_root] )
        self._im_width = int( self.tags["%s.ImageData.Dimensions.0" % tag_root] )
        self._im_height = int( self.tags["%s.ImageData.Dimensions.1" % tag_root] )
        try:
            self._im_depth = int( self.tags['root.ImageList.1.ImageData.Dimensions.2'] )
        except KeyError:
            self._im_depth = 1        

        if self._debug > 0:
            print("Notice: image size: %sx%s px" % (self._im_width, self._im_height))
            if self._im_depth>1:
                print("Notice: %s image stack" % (self._im_depth))

    @property
    def data_type(self):
        """Returns image DataType."""
        return self._data_type

    @property
    def data_type_str(self):
        """Returns image DataType string."""
        return dataTypes[self._data_type]

    @property
    def width(self):
        """Returns image width (px)."""
        return self._im_width

    @property
    def height(self):
        """Returns image height (px)."""
        return self._im_height

    @property
    def depth(self):
        """Returns image depth (i.e. number of images in stack)."""
        return self._im_depth

    @property
    def size(self):
        """Returns image size (width,height[,depth])."""
        if self._im_depth > 1:
            return (self._im_width, self._im_height, self._im_depth)
        else:
            return (self._im_width, self._im_height)

    @property
    def outputcharset(self):
        """Returns Tag dump/output charset."""
        return self._outputcharset

    @outputcharset.setter
    def outputcharset(self, value):
        """Set Tag dump/output charset."""
        self._outputcharset = value

    @property
    def filename(self):
        """Returns full file path."""
        return self._filename

    @property
    def tags(self):
        """Returns all image Tags."""
        return self._tagDict

    def dumpTags(self, dump_dir='/tmp'):
        """Dumps image Tags in a txt file."""
        dump_file = os.path.join(dump_dir,
                                 os.path.split(self._filename)[1]
                                 + ".tagdump.txt")
        try:
            dumpf = open( dump_file, 'w' )
        except:
            print("Warning: cannot generate dump file.")
        else:
            for tag in self._storedTags:
                dumpf.write( "{}\n".format(tag.encode(self._outputcharset)))
            dumpf.close

    @property
    def info(self):
        """Extracts useful experiment info from DM3 file."""
        # define useful information
        tag_root = 'root.ImageList.1'
        info_keys = {
            'descrip': "%s.Description" % tag_root,
            'acq_date': "%s.ImageTags.DataBar.Acquisition Date" % tag_root,
            'acq_time': "%s.ImageTags.DataBar.Acquisition Time" % tag_root,
            'name': "%s.ImageTags.Microscope Info.Name" % tag_root,
            'micro': "%s.ImageTags.Microscope Info.Microscope" % tag_root,
            'hv': "%s.ImageTags.Microscope Info.Voltage" % tag_root,
            'mag': "%s.ImageTags.Microscope Info.Indicated Magnification" % tag_root,
            'mode': "%s.ImageTags.Microscope Info.Operation Mode" % tag_root,
            'operator': "%s.ImageTags.Microscope Info.Operator" % tag_root,
            'specimen': "%s.ImageTags.Microscope Info.Specimen" % tag_root,
        #    'image_notes': "root.DocumentObjectList.10.Text' # = Image Notes
            }
        # get experiment information
        infoDict = {}
        for key, tag_name in info_keys.items():
            if tag_name in self.tags:
                # tags supplied as Python unicode str; convert to chosen charset
                # (typically latin-1 or utf-8)
                infoDict[key] = self.tags[tag_name].encode(self._outputcharset)
        # return experiment information
        return infoDict

    @property
    def imagedata(self):
        """Extracts image data as numpy.array"""

        # numpy dtype strings associated to the various image dataTypes
        dT_str = {
            1: '<i2',     #16-bit LE signed integer
            2: '<f4',     #32-bit LE floating point
            6: 'u1',      #8-bit unsigned integer
            7: '<i4',     #32-bit LE signed integer
            9: 'i1',      #8-bit signed integer
            10: '<u2',    #16-bit LE unsigned integer
            11: '<u4',    #32-bit LE unsigned integer
            14: 'u1',     #binary
            }

        # get relevant Tags
        tag_root = 'root.ImageList.1'
        data_offset = int( self.tags["%s.ImageData.Data.Offset" % tag_root] )
        data_size = int( self.tags["%s.ImageData.Data.Size" % tag_root] )
        data_type = self._data_type
        im_width = self._im_width
        im_height = self._im_height
        im_depth = self._im_depth

        if self._debug > 0:
            print("Notice: image data in %s starts at %s" % (
                os.path.split(self._filename)[1], hex(data_offset)
                ))

        # check if image DataType is implemented, then read
        if data_type in dT_str:
            np_dt = numpy.dtype( dT_str[data_type] )
            if self._debug > 0:
                print("Notice: image data type: %s ('%s'), read as %s" % (
                    data_type, dataTypes[data_type], np_dt
                    ))
            self._f.seek( data_offset )
            # - fetch image data
            rawdata = self._f.read(data_size)
            # - convert raw to numpy array w/ correct dtype
            ima = numpy.fromstring(rawdata, dtype=np_dt)
            # - reshape to matrix or stack
            if im_depth > 1:
                ima = ima.reshape(im_depth, im_height, im_width)
            else:
                ima = ima.reshape(im_height, im_width)
        else:
            raise Exception(
                "Cannot extract image data from %s: unimplemented DataType (%s:%s)." %
                (os.path.split(self._filename)[1], data_type, dataTypes[data_type])
                )

        # if image dataType is BINARY, binarize image
        # (i.e., px_value>0 is True)
        if data_type == 14:
            ima[ima>0] = 1

        return ima


    @property
    def Image(self):
        """Returns image data as PIL Image"""

        # define PIL Image mode for the various (supported) image dataTypes,
        # among:
        # - '1': 1-bit pixels, black and white, stored as 8-bit pixels
        # - 'L': 8-bit pixels, gray levels
        # - 'I': 32-bit integer pixels
        # - 'F': 32-bit floating point pixels
        dT_modes = {
            1: 'I',     # 16-bit LE signed integer
            2: 'F',     # 32-bit LE floating point
            6: 'L',     # 8-bit unsigned integer
            7: 'I',     # 32-bit LE signed integer
            9: 'I',     # 8-bit signed integer
            10: 'I',    # 16-bit LE unsigned integer
            11: 'I',    # 32-bit LE unsigned integer
            14: 'L',    # "binary"
            }
        
        # define loaded array dtype if has to be fixed to match Image mode
        dT_newdtypes = {
            1:  'int32',      # 16-bit LE integer to 32-bit int
            2:  'float32',    # 32-bit LE float to 32-bit float
            9:  'int32',      # 8-bit signed integer to 32-bit int
            10: 'int32',      # 16-bit LE u. integer to 32-bit int
            }   

        # get relevant Tags
        data_type = self._data_type
        im_width = self._im_width
        im_height = self._im_height    
        im_depth = self._im_depth

        # fetch image data array
        ima = self.imagedata
        # assign Image mode
        mode_ = dT_modes[data_type]

        # reshape array if image stack
        if im_depth > 1:
            ima = ima.reshape(im_height*im_depth, im_width)

        # load image data array into Image object (recast array if necessary)
        if data_type in dT_newdtypes:
            im = Image.fromarray(ima.astype(dT_newdtypes[data_type]),mode_)
        else:
            im = Image.fromarray(ima,mode_)

        return im


    @property
    def contrastlimits(self):
        """Returns display range (cuts)."""
        tag_root = 'root.DocumentObjectList.0'
        low = int(float(self.tags["%s.ImageDisplayInfo.LowLimit" % tag_root]))
        high = int(float(self.tags["%s.ImageDisplayInfo.HighLimit" % tag_root]))
        cuts = (low, high)
        return cuts

    @property
    def cuts(self):
        """Returns display range (cuts)."""
        return self.contrastlimits

    @property
    def pxsize(self):
        """Returns pixel size and unit."""
        tag_root = 'root.ImageList.1'
        pixel_size = float(
            self.tags["%s.ImageData.Calibrations.Dimension.0.Scale" % tag_root])
        unit = self.tags["%s.ImageData.Calibrations.Dimension.0.Units" %
                         tag_root]
        if unit == u'\xb5m':
            unit = 'micron'
        else:
            unit = unit.encode('ascii')
        if self._debug > 0:
            print("pixel size = %s %s" % (pixel_size, unit))
        return (pixel_size, unit)


    @property
    def tnImage(self):
        """Returns thumbnail as PIL Image."""
        # get thumbnail
        tag_root = 'root.ImageList.0'
        tn_size = int( self.tags["%s.ImageData.Data.Size" % tag_root] )
        tn_offset = int( self.tags["%s.ImageData.Data.Offset" % tag_root] )
        tn_width = int( self.tags["%s.ImageData.Dimensions.0" % tag_root] )
        tn_height = int( self.tags["%s.ImageData.Dimensions.1" % tag_root] )

        if self._debug > 0:
            print("Notice: tn data in %s starts at %s" % (
                os.path.split(self._filename)[1], hex(tn_offset)
                ))
            print("Notice: tn size: %sx%s px" % (tn_width, tn_height))

        if (tn_width*tn_height*4) != tn_size:
            raise Exception("Cannot extract thumbnail from %s"
                            % os.path.split(self._filename)[1])
        else:
            self._f.seek( tn_offset )
            rawdata = self._f.read(tn_size)
            # - read as 32-bit LE unsigned integer
            tn = Image.frombytes( 'F', (tn_width, tn_height), rawdata,
                                   'raw', 'F;32' )
            # - rescale and convert px data
            tn = tn.point(lambda x: x * (1./65536) + 0)
            tn = tn.convert('L')
        # - return image
        return tn

    @property
    def thumbnaildata(self):
        """Fetch thumbnail image data as numpy.array"""
 
        # get useful thumbnail Tags
        tag_root = 'root.ImageList.0'
        tn_size = int( self.tags["%s.ImageData.Data.Size" % tag_root] )
        tn_offset = int( self.tags["%s.ImageData.Data.Offset" % tag_root] )
        tn_width = int( self.tags["%s.ImageData.Dimensions.0" % tag_root] )
        tn_height = int( self.tags["%s.ImageData.Dimensions.1" % tag_root] )

        if self._debug > 0:
            print("Notice: tn data in %s starts at %s" % (
                os.path.split(self._filename)[1], hex(tn_offset)
                ))
            print("Notice: tn size: %sx%s px" % (tn_width, tn_height))

        # get thumbnail data
        if (tn_width*tn_height*4) == tn_size:
            self._f.seek(tn_offset)
            rawtndata = self._f.read(tn_size)
            print('## rawdata:', len(rawtndata))
           # - read as 32-bit LE unsigned integer
            np_dt_tn = numpy.dtype('<u4')
            tndata = numpy.fromstring(rawtndata, dtype=np_dt_tn)
            print('## tndata:', len(tndata))
            tndata = tndata.reshape(tn_height, tn_width)
            # - rescale and convert to integer
            tndata = tndata/65536. + 0.
            tndata = tndata.astype(int)
            # - return thumbnail data
            return tndata
        else:
            raise Exception("Cannot extract thumbnail from %s"
                            % os.path.split(self._filename)[1])

    def makePNGThumbnail(self, tn_file=''):
        """Save thumbnail as PNG file."""
        # - cleanup name
        if tn_file == '':
            tn_path = os.path.join('./',
                                   os.path.split(self.filename)[1]+'.tn.png')
        else:
            if os.path.splitext(tn_file)[1] != '.png':
                tn_path = os.path.splitext(tn_file)[0] + '.png'
            else:
                tn_path = tn_file
        # - save tn file
        try:
            self.thumbnail.save(tn_path, 'PNG')
            if self._debug > 0:
                print("Thumbnail saved as '%s'." % tn_path)
        except:
            print("Warning: could not save thumbnail.")


## MAIN ##
if __name__ == '__main__':
    print("dm3_lib %s" % VERSION)
<|MERGE_RESOLUTION|>--- conflicted
+++ resolved
@@ -24,11 +24,7 @@
 
 __all__ = ["DM3", "VERSION", "SUPPORTED_DATA_TYPES"]
 
-<<<<<<< HEAD
-VERSION = '1.1'
-=======
 VERSION = '1.2'
->>>>>>> 7c3577e3
 
 debugLevel = 0   # 0=none, 1-3=basic, 4-5=simple, 6-10 verbose
 
